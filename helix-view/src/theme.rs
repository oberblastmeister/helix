use std::{
    collections::HashMap,
    convert::TryFrom,
    path::{Path, PathBuf},
};

use anyhow::Context;
<<<<<<< HEAD
use tracing::warn;
=======
use helix_core::hashmap;
use log::warn;
>>>>>>> 6e21a748
use once_cell::sync::Lazy;
use serde::{Deserialize, Deserializer};
use toml::Value;

pub use crate::graphics::{Color, Modifier, Style};

pub static DEFAULT_THEME: Lazy<Theme> = Lazy::new(|| {
    toml::from_slice(include_bytes!("../../theme.toml")).expect("Failed to parse default theme")
});

#[derive(Clone, Debug)]
pub struct Loader {
    user_dir: PathBuf,
    default_dir: PathBuf,
}
impl Loader {
    /// Creates a new loader that can load themes from two directories.
    pub fn new<P: AsRef<Path>>(user_dir: P, default_dir: P) -> Self {
        Self {
            user_dir: user_dir.as_ref().join("themes"),
            default_dir: default_dir.as_ref().join("themes"),
        }
    }

    /// Loads a theme first looking in the `user_dir` then in `default_dir`
    pub fn load(&self, name: &str) -> Result<Theme, anyhow::Error> {
        if name == "default" {
            return Ok(self.default());
        }
        let filename = format!("{}.toml", name);

        let user_path = self.user_dir.join(&filename);
        let path = if user_path.exists() {
            user_path
        } else {
            self.default_dir.join(filename)
        };

        let data = std::fs::read(&path)?;
        toml::from_slice(data.as_slice()).context("Failed to deserialize theme")
    }

    pub fn read_names(path: &Path) -> Vec<String> {
        std::fs::read_dir(path)
            .map(|entries| {
                entries
                    .filter_map(|entry| {
                        let entry = entry.ok()?;
                        let path = entry.path();
                        (path.extension()? == "toml")
                            .then(|| path.file_stem().unwrap().to_string_lossy().into_owned())
                    })
                    .collect()
            })
            .unwrap_or_default()
    }

    /// Lists all theme names available in default and user directory
    pub fn names(&self) -> Vec<String> {
        let mut names = Self::read_names(&self.user_dir);
        names.extend(Self::read_names(&self.default_dir));
        names
    }

    /// Returns the default theme
    pub fn default(&self) -> Theme {
        DEFAULT_THEME.clone()
    }
}

#[derive(Clone, Debug)]
pub struct Theme {
    scopes: Vec<String>,
    styles: HashMap<String, Style>,
}

impl<'de> Deserialize<'de> for Theme {
    fn deserialize<D>(deserializer: D) -> Result<Self, D::Error>
    where
        D: Deserializer<'de>,
    {
        let mut styles = HashMap::new();

        if let Ok(mut colors) = HashMap::<String, Value>::deserialize(deserializer) {
            // TODO: alert user of parsing failures in editor
            let palette = colors
                .remove("palette")
                .map(|value| {
                    ThemePalette::try_from(value).unwrap_or_else(|err| {
                        warn!("{}", err);
                        ThemePalette::default()
                    })
                })
                .unwrap_or_default();

            styles.reserve(colors.len());
            for (name, style_value) in colors {
                let mut style = Style::default();
                if let Err(err) = palette.parse_style(&mut style, style_value) {
                    warn!("{}", err);
                }
                styles.insert(name, style);
            }
        }

        let scopes = styles.keys().map(ToString::to_string).collect();
        Ok(Self { scopes, styles })
    }
}

impl Theme {
    pub fn get(&self, scope: &str) -> Style {
        self.try_get(scope)
            .unwrap_or_else(|| Style::default().fg(Color::Rgb(0, 0, 255)))
    }

    pub fn try_get(&self, scope: &str) -> Option<Style> {
        self.styles.get(scope).copied()
    }

    #[inline]
    pub fn scopes(&self) -> &[String] {
        &self.scopes
    }

    pub fn find_scope_index(&self, scope: &str) -> Option<usize> {
        self.scopes().iter().position(|s| s == scope)
    }
}

struct ThemePalette {
    palette: HashMap<String, Color>,
}

impl Default for ThemePalette {
    fn default() -> Self {
        Self {
            palette: hashmap! {
                "black".to_string() => Color::Black,
                "red".to_string() => Color::Red,
                "green".to_string() => Color::Green,
                "yellow".to_string() => Color::Yellow,
                "blue".to_string() => Color::Blue,
                "magenta".to_string() => Color::Magenta,
                "cyan".to_string() => Color::Cyan,
                "gray".to_string() => Color::Gray,
                "light-red".to_string() => Color::LightRed,
                "light-green".to_string() => Color::LightGreen,
                "light-yellow".to_string() => Color::LightYellow,
                "light-blue".to_string() => Color::LightBlue,
                "light-magenta".to_string() => Color::LightMagenta,
                "light-cyan".to_string() => Color::LightCyan,
                "light-gray".to_string() => Color::LightGray,
                "white".to_string() => Color::White,
            },
        }
    }
}

impl ThemePalette {
    pub fn new(palette: HashMap<String, Color>) -> Self {
        let ThemePalette {
            palette: mut default,
        } = ThemePalette::default();

        default.extend(palette);
        Self { palette: default }
    }

    pub fn hex_string_to_rgb(s: &str) -> Result<Color, String> {
        if s.starts_with('#') && s.len() >= 7 {
            if let (Ok(red), Ok(green), Ok(blue)) = (
                u8::from_str_radix(&s[1..3], 16),
                u8::from_str_radix(&s[3..5], 16),
                u8::from_str_radix(&s[5..7], 16),
            ) {
                return Ok(Color::Rgb(red, green, blue));
            }
        }

        Err(format!("Theme: malformed hexcode: {}", s))
    }

    fn parse_value_as_str(value: &Value) -> Result<&str, String> {
        value
            .as_str()
            .ok_or(format!("Theme: unrecognized value: {}", value))
    }

    pub fn parse_color(&self, value: Value) -> Result<Color, String> {
        let value = Self::parse_value_as_str(&value)?;

        self.palette
            .get(value)
            .copied()
            .ok_or("")
            .or_else(|_| Self::hex_string_to_rgb(value))
    }

    pub fn parse_modifier(value: &Value) -> Result<Modifier, String> {
        value
            .as_str()
            .and_then(|s| s.parse().ok())
            .ok_or(format!("Theme: invalid modifier: {}", value))
    }

    pub fn parse_style(&self, style: &mut Style, value: Value) -> Result<(), String> {
        if let Value::Table(entries) = value {
            for (name, value) in entries {
                match name.as_str() {
                    "fg" => *style = style.fg(self.parse_color(value)?),
                    "bg" => *style = style.bg(self.parse_color(value)?),
                    "modifiers" => {
                        let modifiers = value
                            .as_array()
                            .ok_or("Theme: modifiers should be an array")?;

                        for modifier in modifiers {
                            *style = style.add_modifier(Self::parse_modifier(modifier)?);
                        }
                    }
                    _ => return Err(format!("Theme: invalid style attribute: {}", name)),
                }
            }
        } else {
            *style = style.fg(self.parse_color(value)?);
        }
        Ok(())
    }
}

impl TryFrom<Value> for ThemePalette {
    type Error = String;

    fn try_from(value: Value) -> Result<Self, Self::Error> {
        let map = match value {
            Value::Table(entries) => entries,
            _ => return Ok(Self::default()),
        };

        let mut palette = HashMap::with_capacity(map.len());
        for (name, value) in map {
            let value = Self::parse_value_as_str(&value)?;
            let color = Self::hex_string_to_rgb(value)?;
            palette.insert(name, color);
        }

        Ok(Self::new(palette))
    }
}

#[test]
fn test_parse_style_string() {
    let fg = Value::String("#ffffff".to_string());

    let mut style = Style::default();
    let palette = ThemePalette::default();
    palette.parse_style(&mut style, fg).unwrap();

    assert_eq!(style, Style::default().fg(Color::Rgb(255, 255, 255)));
}

#[test]
fn test_palette() {
    use helix_core::hashmap;
    let fg = Value::String("my_color".to_string());

    let mut style = Style::default();
    let palette =
        ThemePalette::new(hashmap! { "my_color".to_string() => Color::Rgb(255, 255, 255) });
    palette.parse_style(&mut style, fg).unwrap();

    assert_eq!(style, Style::default().fg(Color::Rgb(255, 255, 255)));
}

#[test]
fn test_parse_style_table() {
    let table = toml::toml! {
        "keyword" = {
            fg = "#ffffff",
            bg = "#000000",
            modifiers = ["bold"],
        }
    };

    let mut style = Style::default();
    let palette = ThemePalette::default();
    if let Value::Table(entries) = table {
        for (_name, value) in entries {
            palette.parse_style(&mut style, value).unwrap();
        }
    }

    assert_eq!(
        style,
        Style::default()
            .fg(Color::Rgb(255, 255, 255))
            .bg(Color::Rgb(0, 0, 0))
            .add_modifier(Modifier::BOLD)
    );
}<|MERGE_RESOLUTION|>--- conflicted
+++ resolved
@@ -5,12 +5,8 @@
 };
 
 use anyhow::Context;
-<<<<<<< HEAD
 use tracing::warn;
-=======
 use helix_core::hashmap;
-use log::warn;
->>>>>>> 6e21a748
 use once_cell::sync::Lazy;
 use serde::{Deserialize, Deserializer};
 use toml::Value;
